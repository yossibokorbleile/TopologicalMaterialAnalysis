--- conflicted
+++ resolved
@@ -10,7 +10,6 @@
 import os
 
 def license():
-<<<<<<< HEAD
 	"""! obtain license information and print it
 	"""
 	license_text = ""
@@ -35,17 +34,4 @@
 def help():
 	"""! return instructions on how to get help
 	"""	
-	return "For help run `./TAMA.py -h`."
-=======
-    """! obtain license information and print it
-    """
-    with open(os.path.abspath(os.path.join(path, os.pardir))+"/LICENSE", 'r') as license:
-    	print(license.read())
-     
-def intro():
-    """! print brief introduction about the program
-    """
-    print("Topological Material Analysis Copyright (C) Yossi Bokor Bleile\nThis program comes with ABSOLUTELY NO WARRANTY.\nThis is free software, and you are welcome to redistribute it under certain conditions.\nTo see the liencese conditions, run `ToMA.py -l`.\nFor help run `ToMA.py -h`.")
-    return "Topological Amorphous Material Analysis Copyright (C) Yossi Bokor Bleile, Aalborg University\nThis program comes with ABSOLUTELY NO WARRANTY.\nThis is free software, and you are welcome to redistribute it under certain conditions.\nTo see the liencese conditions, run `ToMA.py -l`.\nFor help run `ToMA.py -h`."
-	
->>>>>>> aecea8c0
+	return "For help run `./TAMA.py -h`."